import { S3ClientConfig } from '@aws-sdk/client-s3';
import * as dotenv from 'dotenv';
import { readFile } from 'fs/promises';
import { encode } from 'universal-base64url';

dotenv.config();

export enum EnvType {
  PROD,
  DEV,
  DEBUG,
}

export class ConfigService {
  constructor(private env: NodeJS.ProcessEnv) {}

  private getValue(key: string, throwOnMissing = true): string {
    const value = this.env[key];
    if (typeof value !== 'string' && throwOnMissing) {
      throw new Error(`config error - missing process.env.${key}`);
    }
    return value as string; // TODO: need fix
  }

  public ensureValues(keys: string[]) {
    keys.forEach((k) => this.getValue(k, true));
    return this;
  }

  public getPort(): number {
    return +(this.getValue('PORT', false) || 80);
  }

  public getListenHost() {
    return this.getValue('LISTEN_HOST', false) || '127.0.0.1';
  }

  public appEnv(): EnvType {
    const env = this.getValue('APP_ENV', false);
    switch (env) {
      case 'prod':
        return EnvType.PROD;
      case 'dev':
        return EnvType.DEV;
      case 'debug':
        return EnvType.DEBUG;
      default:
        throw new Error(`Unknown app env: ${env}`);
    }
  }

  public async getS3Config(): Promise<S3ClientConfig> {
    return {
      region: 'us-east-1',
      endpoint: this.getS3Endpoint(),
      credentials: {
<<<<<<< HEAD
        accessKeyId: (await readFile('/run/secrets/access_key', 'utf8')).trim(),
        secretAccessKey: (
          await readFile('/run/secrets/secret_key', 'utf8')
        ).trim(),
=======
        accessKeyId: (await readFile('/run/secrets/access_key'))
          .toString()
          .trim(),
        secretAccessKey: (await readFile('/run/secrets/secret_key'))
          .toString()
          .trim(),
>>>>>>> aa8e25f2
      },
      forcePathStyle: true,
    };
  }

  public getS3Endpoint(): string {
    return this.getValue('S3_ENDPOINT', true);
  }

  public getBuildsBucket(): string {
    return this.getValue('S3_BUILDS_BUCKET', true);
  }

  public getGitHubAuth() {
    return encode(this.getValue('GITHUB_AUTH', true));
  }

  public getHostUrl() {
    return this.getValue('HOST_URL', true);
  }

  public getHostS3Url() {
    return this.getValue('HOST_S3_URL', true);
  }
}

const configService = new ConfigService(process.env).ensureValues([
  'APP_ENV',
  'DATABASE_URL',
  'S3_ACCESS_KEY',
  'S3_SECRET_KEY',
  'S3_ENDPOINT',
  'S3_BUILDS_BUCKET',
  'GITHUB_AUTH',
  'HOST_URL',
  'HOST_S3_URL',
]);

const APP_CONFIG = 'APP_CONFIG';

const configProvider = {
  provide: APP_CONFIG,
  useValue: configService,
};

export { configProvider, configService, APP_CONFIG };<|MERGE_RESOLUTION|>--- conflicted
+++ resolved
@@ -54,19 +54,12 @@
       region: 'us-east-1',
       endpoint: this.getS3Endpoint(),
       credentials: {
-<<<<<<< HEAD
-        accessKeyId: (await readFile('/run/secrets/access_key', 'utf8')).trim(),
-        secretAccessKey: (
-          await readFile('/run/secrets/secret_key', 'utf8')
-        ).trim(),
-=======
         accessKeyId: (await readFile('/run/secrets/access_key'))
           .toString()
           .trim(),
         secretAccessKey: (await readFile('/run/secrets/secret_key'))
           .toString()
           .trim(),
->>>>>>> aa8e25f2
       },
       forcePathStyle: true,
     };
